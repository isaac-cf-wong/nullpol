--- conflicted
+++ resolved
@@ -43,17 +43,10 @@
 test = [
     "black==25.9.0",
     "check-manifest==0.50",
-<<<<<<< HEAD
-    "pre-commit==4.1.0",
-    "pytest-cov==6.0.0",
-    "pytest-mock<3.14.1",
     "pytest==8.4.2",
-=======
     "pytest-cov==7.0.0",
     "pre-commit==4.3.0",
     "pytest-mock<3.15.2",
-    "pytest==8.3.4",
->>>>>>> 130a0bc1
     "pytest-github-actions-annotate-failures",
     "ruff==0.13.1",
 ]
