[build-system]
requires = ["flit_core >=2,<4"]
build-backend = "flit_core.buildapi"

[project]
name = "nullpol"
description = "A package to perform model-independent polarization test of gravitational-wave signals."
authors = [
    { name = "Isaac C.F. Wong", email = "chunfung.wong@kuleuven.be" },
    { name = "Thomas Ng" },
    { name = "Balázs Cirok" },
]
readme = "README.md"
classifiers = [
    "Development Status :: 3 - Alpha",
    "Intended Audience :: Developers",
    "License :: OSI Approved :: MIT License",
    "Programming Language :: Python :: 3 :: Only",
    "Programming Language :: Python :: 3.10",
    "Programming Language :: Python :: 3.11",
]
requires-python = ">=3.10"
dynamic = ["version"]
dependencies = [
    "matplotlib",
    "numpy",
    "bilby",
    "bilby_pipe<=1.6.0",
    "gwpy",
    "numba>=0.56",
    "rocket-fft",
    "scipy",
    "ConfigArgParse",
    "pycbc",
    "healpy",
    "h5py",
    "pandas",
]

[project.optional-dependencies]
asimov = ["asimov", "cbcflow"]
spark = ["pyspark>=3.0.0"]
test = [
    "black==25.9.0",
    "check-manifest==0.50",
<<<<<<< HEAD
    "pre-commit==4.1.0",
    "pytest-cov==7.0.0",
    "pytest-mock<3.14.1",
=======
    "pre-commit==4.3.0",
    "pytest-cov==6.0.0",
    "pytest-mock<3.15.2",
>>>>>>> defc1b2f
    "pytest==8.3.4",
    "pytest-github-actions-annotate-failures",
    "ruff==0.13.1",
]

[project.urls]
Documentation = "https://git.ligo.org/bayesian-null-stream/nullpol/docs"
Source = "https://git.ligo.org/bayesian-null-stream/nullpol"
Tracker = "https://git.ligo.org/bayesian-null-stream/nullpol/-/issues"

[tool.flit.module]
name = "nullpol"

[tool.black]
line-length = 120
fast = true

[tool.ruff]
exclude = ["docs"]

[tool.coverage.run]
branch = true

[tool.coverage.report]
fail_under = 10

[tool.pyright]
include = ["src"]
exclude = ["**/node_modules", "**/__pycache__"]

reportMissingImports = true
reportMissingTypeStubs = false

pythonVersion = "3.10"
pythonPlatform = "Linux"

executionEnvironments = [{ root = "src" }]

[tool.pytest.ini_options]
addopts = "--cov-report xml:coverage.xml --cov src --cov-fail-under 0 --cov-append -m 'not integration'"
pythonpath = ["src"]
testpaths = "tests"
junit_family = "xunit2"
markers = [
    "integration: marks as integration test",
    "notebooks: marks as notebook test",
    "gpu: marks as gpu test",
    "spark: marks tests which need Spark",
    "slow: marks tests as slow",
    "unit: fast offline tests",
]

[project.scripts]
nullpol_create_injection = "nullpol.cli.create_injection:main"
nullpol_create_time_frequency_filter_from_sample = "nullpol.cli.create_time_frequency_filter_from_sample:main"
nullpol_pipe = "nullpol.cli.main:main"
nullpol_pipe_analysis = "nullpol.cli.data_analysis:main"
nullpol_pipe_generation = "nullpol.cli.data_generation:main"
nullpol_pipe_write_default_ini = "nullpol.cli.parser:main"
nullpol_get_asimov_yaml = "nullpol.cli.get_asimov_yaml:main"

[project.entry-points.'asimov.pipelines']
nullpol = "nullpol.integrations.asimov.asimov:Nullpol"

[project.entry-points.'asimov.hooks.postmonitor']
tgrflow = 'nullpol.integrations.asimov.tgrflow:Collector'

[project.entry-points.'asimov.hooks.applicator']
tgrflow = 'nullpol.integrations.asimov.tgrflow:Applicator'<|MERGE_RESOLUTION|>--- conflicted
+++ resolved
@@ -43,15 +43,9 @@
 test = [
     "black==25.9.0",
     "check-manifest==0.50",
-<<<<<<< HEAD
-    "pre-commit==4.1.0",
     "pytest-cov==7.0.0",
-    "pytest-mock<3.14.1",
-=======
     "pre-commit==4.3.0",
-    "pytest-cov==6.0.0",
     "pytest-mock<3.15.2",
->>>>>>> defc1b2f
     "pytest==8.3.4",
     "pytest-github-actions-annotate-failures",
     "ruff==0.13.1",
