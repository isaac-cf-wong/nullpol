from bilby_pipe.input import Input as BilbyInput
import bilby_pipe.utils
from bilby_pipe.utils import convert_string_to_dict
from ..utility import logger
<<<<<<< HEAD
=======
from ..likelihood import Chi2TimeFrequencyLikelihood
from .. import prior as nullpol_prior
>>>>>>> 9cfdc22e


bilby_pipe.utils.logger  = logger

class Input(BilbyInput):
    def __init__(self, args, unknown_args, print_msg=True):
        super(Input, self).__init__(args=args,
                                    unknown_args=unknown_args,
                                    print_msg=print_msg)
        self.polarization_modes = args.polarization_modes
        self.polarization_basis = args.polarization_modes
        self.wavelet_frequency_resolution = args.wavelet_frequency_resolution
        self.wavelet_nx = args.wavelet_nx
        self.simulate_psd_nsample = args.simulate_psd_nsample
        self.calibration_correction_type = args.calibration_correction_type

        # Waveform, source model and likelihood
        self.reference_frequency = args.reference_frequency
        self.waveform_generator_class = args.waveform_generator
        self.waveform_approximant = args.waveform_approximant
        self.catch_waveform_errors = args.catch_waveform_errors
        self.pn_spin_order = args.pn_spin_order
        self.pn_tidal_order = args.pn_tidal_order
        self.pn_phase_order = args.pn_phase_order
        self.pn_amplitude_order = args.pn_amplitude_order
        self.mode_array = args.mode_array
        self.waveform_arguments_dict = args.waveform_arguments_dict
        self.numerical_relativity_file = args.numerical_relativity_file
        self.injection_waveform_approximant = args.injection_waveform_approximant
        self.frequency_domain_source_model = args.frequency_domain_source_model
        self.conversion_function = args.conversion_function
        self.generation_function = args.generation_function
        self.likelihood_type = args.likelihood_type
        self.extra_likelihood_kwargs = args.extra_likelihood_kwargs
        self.enforce_signal_duration = args.enforce_signal_duration
<<<<<<< HEAD
        self.duration = args.duration
        self.trigger_time = args.trigger_time
        self.post_trigger_duration = args.post_trigger_duration
=======

    @property
    def likelihood(self):
        self.search_priors = self.priors.copy()
        likelihood_kwargs = dict(
            interferometers=self.interferometers,
            wavelet_frequency_resolution=self.wavelet_frequency_resolution,
            wavelet_nx=self.wavelet_nx,
            polarization_modes=self.polarization_modes,
            polarization_basis=self.polarization_basis,
            time_frequency_filter=f"{self.label}_time_frequency_filter.npy",
            simulate_psd_nsample=self.simulate_psd_nsample,
            calibration_marginalization=self.calibration_marginalization,
            calibration_lookup_table=self.calibration_lookup_table,
            calibration_psd_lookup_table=self.calibration_psd_lookup_table,
            number_of_response_curves=self.number_of_response_curves,
            priors=self.search_priors,            
        )
        if self.likelihood_type == "Chi2TimeFrequencyLikelihood":
            Likelihood = Chi2TimeFrequencyLikelihood
        elif "." in self.likelihood_type:
            split_path = self.likelihood_type.split(".")
            module = ".".join(split_path[:-1])
            likelihood_class = split_path[-1]
            Likelihood = getattr(import_module(module), likelihood_class)
            likelihood_kwargs.update(self.extra_likelihood_kwargs)            
        else:
            raise ValueError(f"Unknown Likelihood class {self.likelihood_type}")

        likelihood_kwargs = {
            key: likelihood_kwargs[key]
            for key in likelihood_kwargs
            if key in inspect.getfullargspec(Likelihood.__init__).args
        }

        logger.debug(
            f"Initialise likelihood {Likelihood} with kwargs: \n{likelihood_kwargs}"
        )
        likelihood = Likelihood(**likelihood_kwargs)        

        # If requested, use a zero likelihood: for testing purposes
        if self.likelihood_type == "zero":
            logger.debug("Using a ZeroLikelihood")
            likelihood = bilby.core.likelihood.ZeroLikelihood(likelihood)

        return likelihood
    
    @property
    def combined_default_prior_dicts(self):
        d = nullpol_prior.__dict__.copy()
        return d
>>>>>>> 9cfdc22e

    @property
    def calibration_psd_lookup_table(self):
        return getattr(self, "_calibration_psd_lookup_table", None)

    @calibration_psd_lookup_table.setter
    def calibration_psd_lookup_table(self, lookup):
        if isinstance(lookup, str):
            lookup = convert_string_to_dict(lookup)
        self._calibration_psd_lookup_table = lookup

    @property
    def calibration_correction_type(self):
        return getattr(self, "_calibration_correction_type", None)

    @calibration_correction_type.setter
    def calibration_correction_type(self, correction_type):
        self._calibration_correction_type = correction_type

    @property
    def polarization_modes(self):
        return getattr(self, '_polarization_modes', None)
    
    @polarization_modes.setter
    def polarization_modes(self, modes):
        self._polarization_modes = modes
        if modes is not None:
            logger.debug(f"Polarization modes set to {modes}")
        else:
            self._polarization_modes = 'pc'
            logger.debug(f"Polarization modes set to default value of {self._polarization_modes}")

    @property
    def polarization_basis(self):
        return getattr(self, '_polarization_basis', None)
    
    @polarization_basis.setter
    def polarization_basis(self, basis):
        self._polarization_basis = basis
        if basis is not None:
            logger.debug(f"Polarization basis set to {basis}")
        else:
            self._polarization_basis = self.polarization_modes
            logger.debug(f"Polarization basis set to default value of {self._polarization_basis}")

    @property
    def simulate_psd_nsample(self):
        return getattr(self, "_simulate_psd_nsample", None)

    @simulate_psd_nsample.setter
    def simulate_psd_nsample(self, nsample):
        self._simulate_psd_nsample = nsample     

    @property
    def wavelet_nx(self):
        return getattr(self, "_wavelet_nx", None)
    
    @wavelet_nx.setter
    def wavelet_nx(self, wavelet_nx):
        self._wavelet_nx = wavelet_nx
        if wavelet_nx is not None:
            logger.debug(f"wavelet_nx set to {wavelet_nx}")
        else:
            self._wavelet_nx = 4.
            logger.debug(f"wavelet_nx set to default value of 4.")               

    @property
    def wavelet_frequency_resolution(self):
        return getattr(self, "_wavelet_frequency_resolution", None)

    @wavelet_frequency_resolution.setter
    def wavelet_frequency_resolution(self, resolution):
        self._wavelet_frequency_resolution = resolution

    def get_injection_waveform_arguments(self):
        """Get the dict of the waveform arguments needed for creating injections.

        Defaults the injection-waveform-approximant to waveform-approximant, if
        no injection-waveform-approximant provided. Note that the default
        waveform-approximant is `IMRPhenomPv2`.
        """
        if self.injection_waveform_approximant is None:
            self.injection_waveform_approximant = self.waveform_approximant
        waveform_arguments = self.get_default_waveform_arguments()
        waveform_arguments["waveform_approximant"] = self.injection_waveform_approximant
        waveform_arguments["numerical_relativity_file"] = self.numerical_relativity_file
        return waveform_arguments

    @property
    def injection_parameters(self):
        return self._injection_parameters

    @injection_parameters.setter
    def injection_parameters(self, injection_parameters):
        self._injection_parameters = injection_parameters
        if self.calibration_prior is not None:
            for key in self.calibration_prior:
                if key not in injection_parameters:
                    if "frequency" in key:
                        injection_parameters[key] = self.calibration_prior[key].peak
                    else:
                        injection_parameters[key] = 0
        self.meta_data["injection_parameters"] = injection_parameters<|MERGE_RESOLUTION|>--- conflicted
+++ resolved
@@ -1,12 +1,10 @@
+import bilby
 from bilby_pipe.input import Input as BilbyInput
 import bilby_pipe.utils
 from bilby_pipe.utils import convert_string_to_dict
 from ..utility import logger
-<<<<<<< HEAD
-=======
 from ..likelihood import Chi2TimeFrequencyLikelihood
 from .. import prior as nullpol_prior
->>>>>>> 9cfdc22e
 
 
 bilby_pipe.utils.logger  = logger
@@ -42,11 +40,9 @@
         self.likelihood_type = args.likelihood_type
         self.extra_likelihood_kwargs = args.extra_likelihood_kwargs
         self.enforce_signal_duration = args.enforce_signal_duration
-<<<<<<< HEAD
         self.duration = args.duration
         self.trigger_time = args.trigger_time
         self.post_trigger_duration = args.post_trigger_duration
-=======
 
     @property
     def likelihood(self):
@@ -98,7 +94,6 @@
     def combined_default_prior_dicts(self):
         d = nullpol_prior.__dict__.copy()
         return d
->>>>>>> 9cfdc22e
 
     @property
     def calibration_psd_lookup_table(self):
