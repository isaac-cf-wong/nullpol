import bilby
from bilby_pipe.data_generation import DataGenerationInput as BilbyDataGenerationInput
from bilby_pipe.utils import convert_string_to_dict, DataDump
from bilby_pipe.main import parse_args
import sys
import bilby_pipe.utils
import numpy as np
from .input import Input
from .parser import create_nullpol_parser
from ..utility import (log_version_information,
                       logger)
from ..calibration import build_calibration_lookup
<<<<<<< HEAD
from ..clustering import (run_time_frequency_clustering,
                          write_time_frequency_filter)
from .. import prior as nullpol_prior
=======
>>>>>>> 9cfdc22e
from .. import __version__
bilby_pipe.utils.logger = logger


class DataGenerationInput(BilbyDataGenerationInput, Input):
    """Handles user-input for the data generation script

    Parameters
    ----------
    parser: configargparse.ArgParser, optional
        The parser containing the command line / ini file inputs
    args_list: list, optional
        A list of the arguments to parse. Defaults to `sys.argv[1:]`
    create_data: bool
        If false, no data is generated (used for testing)

    """
    def __init__(self, args, unknown_args, create_data=True):
        Input.__init__(self, args, unknown_args)

        # Generic initialisation
        self.meta_data = dict(
            command_line_args=args.__dict__,
            unknown_command_line_args=unknown_args,
            injection_parameters=None,
            nullpol_version=__version__,
        )
        self.injection_parameters = None

        # Admin arguments
        self.ini = args.ini
        self.transfer_files = args.transfer_files

        # Run index arguments
        self.idx = args.idx
        self.generation_seed = args.generation_seed
        self.trigger_time = args.trigger_time

        # Naming arguments
        self.outdir = args.outdir
        self.label = args.label

        # Prior arguments
        self.reference_frame = args.reference_frame
        self.time_reference = args.time_reference
        self.prior_file = args.prior_file
        self.prior_dict = args.prior_dict
        self.deltaT = args.deltaT
        self.default_prior = args.default_prior

        # Data arguments
        self.ignore_gwpy_data_quality_check = args.ignore_gwpy_data_quality_check
        self.detectors = args.detectors
        self.channel_dict = args.channel_dict
        self.data_dict = args.data_dict
        self.data_format = args.data_format
        self.allow_tape = args.allow_tape
        self.tukey_roll_off = args.tukey_roll_off
        self.gaussian_noise = args.gaussian_noise
        self.zero_noise = args.zero_noise
        self.resampling_method = args.resampling_method

        if args.timeslide_dict is not None:
            self.timeslide_dict = convert_string_to_dict(args.timeslide_dict)
            logger.info(f"Read-in timeslide dict directly: {self.timeslide_dict}")
        elif args.timeslide_file is not None:
            self.gps_file = args.gps_file
            self.timeslide_file = args.timeslide_file
            self.timeslide_dict = self.get_timeslide_dict(self.idx)

        # Data duration arguments
        self.duration = args.duration
        self.post_trigger_duration = args.post_trigger_duration

        # Frequencies
        self.sampling_frequency = args.sampling_frequency
        self.minimum_frequency = args.minimum_frequency
        self.maximum_frequency = args.maximum_frequency        
        
        # PSD
        self.psd_maximum_duration = args.psd_maximum_duration
        self.psd_dict = args.psd_dict
        self.psd_length = args.psd_length
        self.psd_fractional_overlap = args.psd_fractional_overlap
        self.psd_start_time = args.psd_start_time
        self.psd_method = args.psd_method
        self.simulate_psd_nsample = args.simulate_psd_nsample

        # Calibration
        self.calibration_model = args.calibration_model
        self.spline_calibration_envelope_dict = args.spline_calibration_envelope_dict
        self.spline_calibration_amplitude_uncertainty_dict = (
            args.spline_calibration_amplitude_uncertainty_dict
        )
        self.spline_calibration_phase_uncertainty_dict = (
            args.spline_calibration_phase_uncertainty_dict
        )
        self.spline_calibration_nodes = args.spline_calibration_nodes
        self.calibration_prior_boundary = args.calibration_prior_boundary

        # Marginalization
        self.calibration_marginalization = args.calibration_marginalization
        self.calibration_lookup_table = args.calibration_lookup_table
        self.calibration_psd_lookup_table = args.calibration_psd_lookup_table
        self.number_of_response_curves = args.number_of_response_curves

        # Plotting
        self.plot_data = args.plot_data
        self.plot_spectrogram = args.plot_spectrogram
        self.plot_injection = args.plot_injection

        # Time-frequency clustering
        self.time_frequency_clustering_method = args.time_frequency_clustering_method
        self.time_frequency_clustering_pe_samples_filename = args.time_frequency_clustering_pe_samples_filename
        self.time_frequency_clustering_threshold = args.time_frequency_clustering_threshold
        self.time_frequency_clustering_time_padding = args.time_frequency_clustering_time_padding
        self.time_frequency_clustering_frequency_padding = args.time_frequency_clustering_frequency_padding
        self.time_frequency_clustering_skypoints = args.time_frequency_clustering_skypoints

        if create_data:
            self.create_data(args)

    @property
    def priors(self):
        """Read in and compose the prior at run-time"""
        if getattr(self, "_priors", None) is None:
            self._priors = self._get_priors()
        return self._priors

    @priors.setter
    def priors(self, priors):
        self._priors = priors

    def build_calibration_lookups_if_needed(self):
        """
        Build lookup files that are needed for incorporating calibration uncertainty.
        These are needed if:

          - :code:`calibration_marginalization` is used either during sampling or
            post-processing
          - the calibration model is :code:`Precomputed`
        """
        sampling_calibration = self.calibration_model
        sampling_marginalization = self.calibration_marginalization
        calibration_lookup = self.calibration_lookup_table
        calibration_psd_lookup = self.calibration_psd_lookup_table
        n_response = self.number_of_response_curves
        if self.reweighting_configuration is not None:
            data = self.reweighting_configuration
            if "calibration-model" in data:
                self.calibration_model = data["calibration-model"]
                for ifo in self.interferometers:
                    self.add_calibration_model_to_interferometers(ifo)
            if "calibration-marginalization" in data:
                self.calibration_marginalization = data["calibration-marginalization"]
            if "calibration-lookup-table" in data:
                self.calibration_lookup_table = data["calibration-lookup-table"]
            if "calibration-psd-lookup-table" in data:
                self.calibration_psd_lookup_table = data["calibration-psd-lookup-table"]
            if "number-of-response-curves" in data:
                self.number_of_response_curves = data["number-of-response-curves"]

        if (
            self.calibration_marginalization
            or self.calibration_model == "Precomputed"
            or self.calibration_lookup_table
            or self.calibration_psd_lookup_table
        ):
            build_calibration_lookup(
                interferometers=self.interferometers,
                lookup_files=self.calibration_lookup_table,
                psd_lookup_files=self.calibration_psd_lookup_table,
                priors=self.calibration_prior,
                number_of_response_curves=self.number_of_response_curves,
            )
        self.calibration_model = sampling_calibration
        for ifo in self.interferometers:
            self.add_calibration_model_to_interferometers(ifo)
        self.calibration_marginalization = sampling_marginalization
        self.calibration_lookup_table = calibration_lookup
        self.calibration_psd_lookup_table = calibration_psd_lookup
        self.number_of_response_curves = n_response

    @property
    def time_frequency_clustering_method(self):
        return getattr(self, "_time_frequency_clustering_method", None)

    @time_frequency_clustering_method.setter
    def time_frequency_clustering_method(self, method):
        self._time_frequency_clustering_method = method

    @property
    def time_frequency_clustering_pe_samples_filename(self):
        return getattr(self, "_time_frequency_clustering_pe_samples_filename", None)

    @time_frequency_clustering_pe_samples_filename.setter
    def time_frequency_clustering_pe_samples_filename(self, filename):
        self._time_frequency_clustering_pe_samples_filename = filename

    @property
    def time_frequency_clustering_threshold(self):
        return getattr(self, "_time_frequency_clustering_threshold", None)

    @time_frequency_clustering_threshold.setter
    def time_frequency_clustering_threshold(self, threshold):
        self._time_frequency_clustering_threshold = threshold    

    @property
    def time_frequency_clustering_time_padding(self):
        return getattr(self, "_time_frequency_clustering_time_padding", None)

    @time_frequency_clustering_time_padding.setter
    def time_frequency_clustering_time_padding(self, time_padding):
        self._time_frequency_clustering_time_padding = time_padding

    @property
    def time_frequency_clustering_frequency_padding(self):
        return getattr(self, "_time_frequency_clustering_frequency_padding", None)

    @time_frequency_clustering_frequency_padding.setter
    def time_frequency_clustering_frequency_padding(self, frequency_padding):
        self._time_frequency_clustering_frequency_padding = frequency_padding

    @property
    def time_frequency_clustering_skypoints(self):
        return getattr(self, "_time_frequency_clustering_skypoints", None)

    @time_frequency_clustering_skypoints.setter
    def time_frequency_clustering_skypoints(self, skypoints):
        self._time_frequency_clustering_skypoints = skypoints

    def run_time_frequency_clustering(self):
        logger.info(f"Running time-frequency clustering with method: {self.time_frequency_clustering_method}")
        # Build the strain data for time-frequency clustering
        if self.time_frequency_clustering_method == "data":
            frequency_domain_strain_array = np.array([ifo.frequency_domain_strain for ifo in self.interferometers])
        elif self.time_frequency_clustering_method in ["injection",
                                                       "maxL",
                                                       "maP",
                                                       "random"]:
            if self.time_frequency_clustering_method == "injection":
                parameters = self.meta_data["injection_parameters"]
            else:
                if self.time_frequency_clustering_pe_samples_filename is None:
                    raise ValueError("PE samples filename must be provided for PE-samples-based time-frequency clustering")
                posterior = bilby.core.result.read_in_result(self.time_frequency_clustering_pe_samples_filename).posterior
                if self.time_frequency_clustering_method == "maxL":
                    parameters = posterior.loc[posterior["log_likelihood"].idxmax()].to_dict()
                elif self.time_frequency_clustering_method == "maP":
                    parameters = posterior.loc[(posterior["log_likelihood"]+posterior["log_prior"]).idxmax()].to_dict()
                elif self.time_frequency_clustering_method == "random":
                    parameters = posterior.sample().to_dict()
                else:
                    raise ValueError(f"Unknown time-frequency clustering method {self.time_frequency_clustering_method}")
                # Remove log_likelihood and log_prior from parameters
                parameters.pop("log_likelihood")
                parameters.pop("log_prior")
            # Generate the mock strain data from the parameters.
            ## Generate a new interferometer list with the same detectors
            logger.info("Generating zero-noise injection data")
            ifos = bilby.gw.detector.InterferometerList([ifo.name for ifo in self.interferometers])
            # Copy the power spectral density
            for i in range(len(ifos)):
                ifos[i].power_spectral_density = self.interferometers[i].power_spectral_density
            ifos.set_strain_data_from_zero_noise(
                sampling_frequency=self.sampling_frequency,
                duration=self.duration,
                start_time=self.start_time
            )
            waveform_arguments = self.get_injection_waveform_arguments()
            logger.info(f"Using waveform arguments: {waveform_arguments}")
            waveform_generator = self.waveform_generator_class(
                duration=self.duration,
                start_time=self.start_time,
                sampling_frequency=self.sampling_frequency,
                frequency_domain_source_model=self.bilby_frequency_domain_source_model,
                parameter_conversion=self.parameter_conversion,
                waveform_arguments=waveform_arguments,
            )
            ifos.inject_signal(
                waveform_generator=waveform_generator,
                parameters=self.injection_parameters,
                raise_error=self.enforce_signal_duration,
            )
            frequency_domain_strain_array = np.array([ifo.frequency_domain_strain for ifo in self.interferometers])
        else:
            raise ValueError(
                f"Unknown time-frequency clustering method {self.time_frequency_clustering_method}"
            )            
        time_frequency_filter = run_time_frequency_clustering(interferometers=self.interferometers,
                                                              frequency_domain_strain_array=frequency_domain_strain_array,
                                                              wavelet_frequency_resolution=self.wavelet_frequency_resolution,
                                                              wavelet_nx=self.wavelet_nx,
                                                              minimum_frequency=self.minimum_frequency,
                                                              maximum_frequency=self.maximum_frequency,
                                                              threshold=self.time_frequency_clustering_threshold,
                                                              time_padding=self.time_frequency_clustering_time_padding,
                                                              frequency_padding=self.time_frequency_clustering_frequency_padding,
                                                              skypoints=self.time_frequency_clustering_skypoints)
        self.meta_data['time_frequency_filter'] = time_frequency_filter

    def save_data_dump(self):
        """Method to dump the saved data to disk for later analysis"""
        self.build_calibration_lookups_if_needed()
        self.meta_data["reweighting_configuration"] = self.reweighting_configuration
        data_dump = DataDump(
            outdir=self.data_directory,
            label=self.label,
            idx=self.idx,
            trigger_time=self.trigger_time,
            interferometers=self.interferometers,
            meta_data=self.meta_data,
            likelihood_lookup_table=None,
            likelihood_roq_weights=None,
            likelihood_roq_params=None,
            likelihood_multiband_weights=None,
            priors_dict=dict(self.priors),
            priors_class=self.priors.__class__,
        )
        data_dump.to_pickle()

def create_generation_parser():
    """Data generation parser creation"""
    return create_nullpol_parser(top_level=False)

def main():
    """Data generation main logic"""
    args, unknown_args = parse_args(sys.argv[1:], create_generation_parser())
    log_version_information()
    data = DataGenerationInput(args, unknown_args)
    data.run_time_frequency_clustering()
    data.save_data_dump()
    logger.info("Completed data generation")<|MERGE_RESOLUTION|>--- conflicted
+++ resolved
@@ -10,12 +10,9 @@
 from ..utility import (log_version_information,
                        logger)
 from ..calibration import build_calibration_lookup
-<<<<<<< HEAD
 from ..clustering import (run_time_frequency_clustering,
                           write_time_frequency_filter)
 from .. import prior as nullpol_prior
-=======
->>>>>>> 9cfdc22e
 from .. import __version__
 bilby_pipe.utils.logger = logger
 
