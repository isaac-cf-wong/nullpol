import numpy as np
import bilby
from bilby.core.likelihood import Likelihood
from pathlib import Path
from pycbc.types.frequencyseries import FrequencySeries
from bilby.core.prior import DeltaFunction
from ..null_stream import (encode_polarization,
                           get_antenna_pattern_matrix,
                           get_collapsed_antenna_pattern_matrix,
                           relative_amplification_factor_map,
                           relative_amplification_factor_helper,
                           compute_whitened_antenna_pattern_matrix_masked,
                           compute_whitened_time_frequency_domain_strain_array,
                           compute_gw_projector_masked)
from ..psd import simulate_psd_from_psd
from ..time_frequency_transform import (transform_wavelet_freq,
                                        get_shape_of_wavelet_transform)
from ..utility import logger
from ..calibration import build_calibration_lookup


class TimeFrequencyLikelihood(Likelihood):
    """A time-frequency likelihood class.
    """
    def __init__(self,
                 interferometers,                 
                 wavelet_frequency_resolution,
                 wavelet_nx,
                 polarization_modes,
                 polarization_basis=None,
                 time_frequency_filter_filename=None,
                 simulate_psd_nsample=100,
                 calibration_marginalization=False,
                 calibration_lookup_table=None,
                 calibration_psd_lookup_table=None,
                 number_of_response_curves=1000,
                 starting_index=0,
                 priors=None,
                 *args, **kwargs):
        """
        Parameters
        ----------
        interferometers: list
            List of interferometers.
        wavelet_frequency_resolution: float
            The frequency resolution of the wavelet transform.
        wavelet_nx: int
            The number of points in the wavelet transform.
        polarization_modes: list
            List of polarization modes.
        polarization_basis: list
            List of polarization basis.
        time_frequency_filter_filename: str
            File name to the time-frequency filter.
        simulate_psd_nsample: int
            The number of samples to simulate the PSDs.
        """
        super(TimeFrequencyLikelihood, self).__init__(dict())
        # Load the interferometers.
        self.interferometers = bilby.gw.detector.networks.InterferometerList(interferometers)
        self.frequency_domain_strain_array = np.array([ifo.frequency_domain_strain for ifo in self.interferometers])        
        # Validate the interferometers
        self._validate_interferometers(self.interferometers)
        self.wavelet_frequency_resolution = wavelet_frequency_resolution
        self.wavelet_nx = wavelet_nx
        self.simulate_psd_nsample = simulate_psd_nsample
        self._wavelet_Nt, self._wavelet_Nf = get_shape_of_wavelet_transform(self.interferometers[0].duration,
                                                                            self.interferometers[0].sampling_frequency,
                                                                            self.wavelet_frequency_resolution)
        # Encode the polarization labels
        self.polarization_modes, self.polarization_basis, self.polarization_derived = encode_polarization(polarization_modes, polarization_basis)
        self.relative_amplification_factor_map = relative_amplification_factor_map(self.polarization_basis,
                                                                                   self.polarization_derived)
<<<<<<< HEAD
        # Load the time_frequency_filter.
        self.time_frequency_filter_filename = time_frequency_filter_filename
=======
        # Load the time_frequency_filter
        self.time_frequency_filter = time_frequency_filter
        self._time_frequency_filter_collapsed = None
        # Validate the size of the time_frequency_filter
        if isinstance(self._time_frequency_filter, np.ndarray):
            self._validate_time_frequency_filter()
>>>>>>> 658809ee
        # Compute the normalization constant        
        self._noise_log_likelihood_value = None               
        # Marginalization
        self._marginalized_parameters = []
        self.calibration_marginalization = calibration_marginalization
        self.priors = priors
        if self.calibration_marginalization:
            self.number_of_response_curves = number_of_response_curves
            self.starting_index = starting_index
            self._setup_calibration_marginalization(calibration_lookup_table, calibration_psd_lookup_table, priors)
            self._marginalized_parameters.append('recalib_index')
        else:
            # Simulate the TF domain PSDs
            self.simulate_psd() 
        
    def _setup_calibration_marginalization(self,
                                           calibration_lookup_table,
                                           calibration_psd_lookup_table,
                                           priors=None):
        self.calibration_draws, self.calibration_parameter_draws, self.psd_draws = build_calibration_lookup(
            interferometers=self.interferometers,
            lookup_files=calibration_lookup_table,
            psd_lookup_files=calibration_psd_lookup_table,
            priors=priors,
            number_of_response_curves=self.number_of_response_curves,
            starting_index=self.starting_index,
        )
        # Reshape the calibration psd draws into an array of shape (detector, nsample, nfreq)
        self.psd_draws = np.array([self.calibration_psd_draws[ifo.name] for ifo in self.interferometers])
        for name, parameters in self.calibration_parameter_draws.items():
            if parameters is not None:
                for key in set(parameters.keys()).intersection(priors.keys()):
                    priors[key] = DeltaFunction(0.0)
        self.calibration_abs_draws = dict()
        for name in self.calibration_draws:
            self.calibration_abs_draws[name] = np.abs(self.calibration_draws[name])**2        

    def simulate_psd(self):
        """
        Simulate the PSDs from the PSDs of the interferometers.
        """
        self.psd_draws = self._get_resolution_matching_psd(self.interferometers)

    def _validate_interferometers(self, interferometers):
        if not all([interferometer.frequency_array[1] - interferometer.frequency_array[0] == interferometers[0].frequency_array[1] - interferometers[0].frequency_array[0] for interferometer in interferometers[1:]]):
            raise ValueError('All interferometers must have the same delta_f.')

    @property
    def time_frequency_filter_filename(self):
        return getattr(self, "_time_frequency_filter_filename", None)

    @time_frequency_filter_filename.setter
    def time_frequency_filter_filename(self, filename):
        self._time_frequency_filter_filename = filename

    @property
    def time_frequency_filter(self):
        output = getattr(self, '_time_frequency_filter', None)
        if output is None:
            self._time_frequency_filter = np.load(self._time_frequency_filter_filename)
            return self._time_frequency_filter
        return output
    
    @time_frequency_filter.setter
    def time_frequency_filter(self, time_frequency_filter):
        self._time_frequency_filter = time_frequency_filter        

    @property
    def time_frequency_filter_collapsed(self):
        output = getattr(self, "_time_frequency_filter_collapsed", None)
        if output is None:
            self._time_frequency_filter_collapsed = np.any(self.time_frequency_filter, axis=0)            
            return self._time_frequency_filter_collapsed
        return output

    @property
    def log_normalization_constant(self):
        output = getattr(self, '_log_normalization_constant', None)
        if output is None:
            output = -np.log(2 * np.pi) * len(self.interferometers) / 2 * np.sum(self.time_frequency_filter)
            self._log_normalization_constant = output
        return output

    def _validate_time_frequency_filter(self):
        # Get the shape of the time_frequency_filter        
        ntime, nfreq = self.time_frequency_filter.shape
        assert nfreq==self._wavelet_Nf, "The length of frequency axis in the wavelet domain does not match the time frequency filter."
        assert ntime==self._wavelet_Nt, "The length of time axis in the wavelet domain does not match the time frequency filter."

    def _get_resolution_matching_psd(self, interferometers):
        psd_array = []
        for interferometer in interferometers:
            delta_f = interferometer.frequency_array[1]-interferometer.frequency_array[0]
            psd_pycbc = FrequencySeries(interferometer.power_spectral_density_array, delta_f=delta_f)
            psd_array.append(simulate_psd_from_psd(psd_pycbc,interferometer.duration,interferometer.sampling_frequency,self.wavelet_frequency_resolution,self.simulate_psd_nsample,self.wavelet_nx))
        return np.array(psd_array).reshape(len(interferometers), 1, -1)

    def log_likelihood(self):
        raise NotImplementedError("The log_likelihood method must be implemented in a subclass.")

    def compute_gw_projector(self):
        # Evaluate the antenna pattern function
        F_matrix = get_antenna_pattern_matrix(self.interferometers,
                                              right_ascension=self.parameters['ra'],
                                              declination=self.parameters['dec'],
                                              polarization_angle=self.parameters['psi'],
                                              gps_time=self.parameters['geocent_time'],
                                              polarization=self.polarization_modes)
        # Evaluate the collapsed antenna pattern function
        # Compute the relative amplification factor
        if self.relative_amplification_factor_map is not None:
            relative_amplification_factor = relative_amplification_factor_helper(self.relative_amplification_factor_map,
                                                                                 self.parameters)
            F_matrix = get_collapsed_antenna_pattern_matrix(F_matrix,
                                                            self.polarization_basis,
                                                            self.polarization_derived,
                                                            relative_amplification_factor)
        # Compute the whitened F_matrix
        whitened_F_matrix = compute_whitened_antenna_pattern_matrix_masked(F_matrix, self.psd_array, self.time_frequency_filter_collapsed)
        # Compute the GW projector
        Pgw = compute_gw_projector_masked(whitened_F_matrix, self.time_frequency_filter_collapsed)
        return Pgw

    def _compute_antenna_pattern_matrix(self):
        # Evaluate the antenna pattern function
        F_matrix = get_antenna_pattern_matrix(self.interferometers,
                                              right_ascension=self.parameters['ra'],
                                              declination=self.parameters['dec'],
                                              polarization_angle=self.parameters['psi'],
                                              gps_time=self.parameters['geocent_time'],
                                              polarization=self.polarization_modes)
        # Evaluate the collapsed antenna pattern function
        # Compute the relative amplification factor
        if self.relative_amplification_factor_map is not None:
            relative_amplification_factor = relative_amplification_factor_helper(self.relative_amplification_factor_map,
                                                                                 self.parameters)
            F_matrix = get_collapsed_antenna_pattern_matrix(F_matrix,
                                                            self.polarization_basis,
                                                            self.polarization_derived,
                                                            relative_amplification_factor)
        return F_matrix

    def _calculate_noise_log_likelihood(self):
        # Transform the time-shifted data to the time-freuency domain
        time_frequency_domain_strain_array = np.array([transform_wavelet_freq(data,
                                                                              self._wavelet_Nf,
                                                                              self._wavelet_Nt,
                                                                              self.wavelet_nx) for data in self.frequency_domain_strain_array])
        # Whiten the strain data
        time_frequency_domain_strain_array_whitened = compute_whitened_time_frequency_domain_strain_array(time_frequency_domain_strain_array,
                                                                                                          self.psd_draws[:,0,:],
                                                                                                          self.time_frequency_filter)
        # Compute the noise log likelihood
        self._noise_log_likelihood_value = -np.sum(np.sum(np.abs(time_frequency_domain_strain_array_whitened)**2)) * 0.5 + self.log_normalization_constant

    def noise_log_likelihood(self):
        """
        Compute the noise log likelihood.
        """
        if self._noise_log_likelihood_value is None:            
            self._noise_log_likelihood_value = self._calculate_noise_log_likelihood()
        return self._noise_log_likelihood_value<|MERGE_RESOLUTION|>--- conflicted
+++ resolved
@@ -71,17 +71,12 @@
         self.polarization_modes, self.polarization_basis, self.polarization_derived = encode_polarization(polarization_modes, polarization_basis)
         self.relative_amplification_factor_map = relative_amplification_factor_map(self.polarization_basis,
                                                                                    self.polarization_derived)
-<<<<<<< HEAD
-        # Load the time_frequency_filter.
-        self.time_frequency_filter_filename = time_frequency_filter_filename
-=======
         # Load the time_frequency_filter
         self.time_frequency_filter = time_frequency_filter
         self._time_frequency_filter_collapsed = None
         # Validate the size of the time_frequency_filter
         if isinstance(self._time_frequency_filter, np.ndarray):
             self._validate_time_frequency_filter()
->>>>>>> 658809ee
         # Compute the normalization constant        
         self._noise_log_likelihood_value = None               
         # Marginalization
